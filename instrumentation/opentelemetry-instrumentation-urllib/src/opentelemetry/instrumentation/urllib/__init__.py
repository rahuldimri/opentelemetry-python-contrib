# Copyright The OpenTelemetry Authors
#
# Licensed under the Apache License, Version 2.0 (the "License");
# you may not use this file except in compliance with the License.
# You may obtain a copy of the License at
#
#     http://www.apache.org/licenses/LICENSE-2.0
#
# Unless required by applicable law or agreed to in writing, software
# distributed under the License is distributed on an "AS IS" BASIS,
# WITHOUT WARRANTIES OR CONDITIONS OF ANY KIND, either express or implied.
# See the License for the specific language governing permissions and
# limitations under the License.


"""
This library allows tracing HTTP requests made by the
`urllib https://docs.python.org/3/library/urllib.html>`_ library.

Usage
-----

.. code-block:: python

    from urllib import request
    from opentelemetry.instrumentation.urllib import URLLibInstrumentor

    # You can optionally pass a custom TracerProvider to
    # URLLibInstrumentor().instrument()

    URLLibInstrumentor().instrument()
    req = request.Request('https://postman-echo.com/post', method="POST")
    r = request.urlopen(req)

API
---
"""

import functools
import types
from urllib.request import (  # pylint: disable=no-name-in-module,import-error
    OpenerDirector,
    Request,
)

from opentelemetry import context
from opentelemetry.instrumentation.instrumentor import BaseInstrumentor
from opentelemetry.instrumentation.metric import (
    HTTPMetricRecorder,
    HTTPMetricType,
    MetricMixin,
)
from opentelemetry.instrumentation.urllib.version import (  # pylint: disable=no-name-in-module,import-error
    __version__,
)
from opentelemetry.instrumentation.utils import http_status_to_status_code
from opentelemetry.propagate import inject
from opentelemetry.trace import SpanKind, get_tracer
from opentelemetry.trace.status import Status

# A key to a context variable to avoid creating duplicate spans when instrumenting
_SUPPRESS_URLLIB_INSTRUMENTATION_KEY = "suppress_urllib_instrumentation"


class URLLibInstrumentor(BaseInstrumentor, MetricMixin):
    """An instrumentor for urllib
    See `BaseInstrumentor`
    """

    def _instrument(self, **kwargs):
        """Instruments urllib module

        Args:
            **kwargs: Optional arguments
                ``tracer_provider``: a TracerProvider, defaults to global
                ``span_callback``: An optional callback invoked before returning the http response.
                 Invoked with Span and http.client.HTTPResponse
                ``name_callback``: Callback which calculates a generic span name for an
                    outgoing HTTP request based on the method and url.
                    Optional: Defaults to get_default_span_name.
        """

        _instrument(
            tracer_provider=kwargs.get("tracer_provider"),
            span_callback=kwargs.get("span_callback"),
            name_callback=kwargs.get("name_callback"),
        )

        self.init_metrics(
            __name__, __version__,
        )

        # pylint: disable=W0201
        self.metric_recorder = HTTPMetricRecorder(
            self.meter, HTTPMetricType.CLIENT
        )

    def _uninstrument(self, **kwargs):
        _uninstrument()

    def uninstrument_opener(
        self, opener: OpenerDirector
    ):  # pylint: disable=no-self-use
        """uninstrument_opener a specific instance of urllib.request.OpenerDirector"""
        _uninstrument_from(opener, restore_as_bound_func=True)


def get_default_span_name(method):
    """Default implementation for name_callback, returns HTTP {method_name}."""
    return "HTTP {}".format(method).strip()


def _instrument(tracer_provider=None, span_callback=None, name_callback=None):
    """Enables tracing of all requests calls that go through
    :code:`urllib.Client._make_request`"""

    opener_open = OpenerDirector.open

    @functools.wraps(opener_open)
    def instrumented_open(opener, fullurl, data=None, timeout=None):

        if isinstance(fullurl, str):
            request_ = Request(fullurl, data)
        else:
            request_ = fullurl

        def get_or_create_headers():
            return getattr(request_, "headers", {})

        def call_wrapped():
            return opener_open(opener, request_, data=data, timeout=timeout)

        return _instrumented_open_call(
            opener, request_, call_wrapped, get_or_create_headers
        )

    def _instrumented_open_call(
        _, request, call_wrapped, get_or_create_headers
    ):  # pylint: disable=too-many-locals
        if context.get_value("suppress_instrumentation") or context.get_value(
            _SUPPRESS_URLLIB_INSTRUMENTATION_KEY
        ):
            return call_wrapped()

        method = request.get_method().upper()
        url = request.full_url

        span_name = ""
        if name_callback is not None:
            span_name = name_callback(method, url)
        if not span_name or not isinstance(span_name, str):
            span_name = get_default_span_name(method)

        recorder = URLLibInstrumentor().metric_recorder

        labels = {
            "http.method": method,
            "http.url": url,
        }

        with get_tracer(
            __name__, __version__, tracer_provider
        ).start_as_current_span(span_name, kind=SpanKind.CLIENT) as span:
            exception = None
            with recorder.record_client_duration(labels):
                if span.is_recording():
                    span.set_attribute("http.method", method)
                    span.set_attribute("http.url", url)

<<<<<<< HEAD
                headers = get_or_create_headers()
                inject(type(headers).__setitem__, headers)
=======
            headers = get_or_create_headers()
            inject(headers)
>>>>>>> 56072a25

                token = context.attach(
                    context.set_value(_SUPPRESS_URLLIB_INSTRUMENTATION_KEY, True)
                )
                try:
                    result = call_wrapped()  # *** PROCEED
                except Exception as exc:  # pylint: disable=W0703
                    exception = exc
                    result = getattr(exc, "file", None)
                finally:
                    context.detach(token)

                if result is not None:

                    code_ = result.getcode()
                    labels["http.status_code"] = str(code_)

                if span.is_recording():
                    span.set_attribute("http.method", method)
                    span.set_attribute("http.url", url)

                headers = get_or_create_headers()
                propagators.inject(type(headers).__setitem__, headers)

                token = context.attach(
                    context.set_value(
                        _SUPPRESS_URLLIB_INSTRUMENTATION_KEY, True
                    )
                )
                try:
                    result = call_wrapped()  # *** PROCEED
                except Exception as exc:  # pylint: disable=W0703
                    exception = exc
                    result = getattr(exc, "file", None)
                finally:
                    context.detach(token)

                if result is not None:

                    code_ = result.getcode()
                    labels["http.status_code"] = str(code_)

                    if span.is_recording():
                        span.set_attribute("http.status_code", code_)
                        span.set_attribute("http.status_text", result.reason)
                        span.set_status(
                            Status(http_status_to_status_code(code_))
                        )

                    ver_ = str(getattr(result, "version", ""))
                    if ver_:
                        labels["http.flavor"] = "{}.{}".format(
                            ver_[:1], ver_[:-1]
                        )

                if span_callback is not None:
                    span_callback(span, result)

            if exception is not None:
                raise exception.with_traceback(exception.__traceback__)

        return result

    instrumented_open.opentelemetry_instrumentation_urllib_applied = True
    OpenerDirector.open = instrumented_open


def _uninstrument():
    """Disables instrumentation of :code:`urllib` through this module.

    Note that this only works if no other module also patches urllib."""
    _uninstrument_from(OpenerDirector)


def _uninstrument_from(instr_root, restore_as_bound_func=False):

    instr_func_name = "open"
    instr_func = getattr(instr_root, instr_func_name)
    if not getattr(
        instr_func, "opentelemetry_instrumentation_urllib_applied", False,
    ):
        return

    original = instr_func.__wrapped__  # pylint:disable=no-member
    if restore_as_bound_func:
        original = types.MethodType(original, instr_root)
    setattr(instr_root, instr_func_name, original)<|MERGE_RESOLUTION|>--- conflicted
+++ resolved
@@ -167,13 +167,8 @@
                     span.set_attribute("http.method", method)
                     span.set_attribute("http.url", url)
 
-<<<<<<< HEAD
                 headers = get_or_create_headers()
-                inject(type(headers).__setitem__, headers)
-=======
-            headers = get_or_create_headers()
-            inject(headers)
->>>>>>> 56072a25
+                inject(headers)
 
                 token = context.attach(
                     context.set_value(_SUPPRESS_URLLIB_INSTRUMENTATION_KEY, True)
